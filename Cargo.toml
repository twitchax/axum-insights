--- conflicted
+++ resolved
@@ -17,10 +17,9 @@
 
 [dependencies]
 tracing = { version = "0.1.40" }
-<<<<<<< HEAD
 opentelemetry = { version = "0.27.1" }
 opentelemetry_sdk = { version = "0.27.1", features = ["rt-tokio"] }
-opentelemetry-application-insights = { version = "0.37.0", features = ["reqwest-client", "metrics", "live-metrics"] }
+opentelemetry-application-insights = { version = "0.37.0", features = ["metrics", "live-metrics"] }
 tracing-opentelemetry = { version = "0.28.0" }
 tracing-subscriber = { version = "0.3" }
 futures = { version = "0.3" }
@@ -32,21 +31,4 @@
 serde = { version = "1" }
 serde_json = { version = "1" }
 tokio = { version = "1", features = ["rt", "macros", "signal", "parking_lot"] }
-reqwest = { version = "0.12.12", features = ["blocking"] }
-=======
-opentelemetry = { version = "0.24.0" }
-opentelemetry_sdk = { version = "0.24.1", features = ["rt-tokio"] }
-opentelemetry-application-insights = { version = "0.34.0", features = ["metrics", "live-metrics"] }
-tracing-opentelemetry = { version = "0.25.0" }
-tracing-subscriber = { version = "0.3.17" }
-futures = { version = "0.3.28" }
-http = { version = "1.1.0" }
-http-body-util = { version = "0.1.2" }
-axum = { version = "0.7.5", features = ["macros"] }
-hyper = { version = "1.4.1", features = ["full"] }
-tower = { version = "0.4.13", features = ["full"] }
-serde = { version = "1.0.126" }
-serde_json = { version = "1.0.64" }
-tokio = { version = "1.29.1", features = ["rt", "macros", "signal", "parking_lot"] }
-reqwest = { version = "0.12.5", features = ["blocking"], optional = true }
->>>>>>> e21c7268
+reqwest = { version = "0.12.12", features = ["blocking"], optional = true }